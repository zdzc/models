--- conflicted
+++ resolved
@@ -42,12 +42,8 @@
 from official.utils.misc import distribution_utils
 from official.utils.misc import keras_utils
 from official.utils.misc import model_helpers
-<<<<<<< HEAD
 from official.utils.flags import core as flags_core
-
-=======
 from official.utils.misc import tpu_lib
->>>>>>> 7c732da7
 
 FLAGS = flags.FLAGS
 
@@ -249,73 +245,6 @@
     early_stopping_callback = CustomEarlyStopping(
         "val_HR_METRIC", desired_value=FLAGS.hr_threshold)
     callbacks.append(early_stopping_callback)
-<<<<<<< HEAD
-  with distribution_utils.get_strategy_scope(strategy):
-    keras_model = _get_keras_model(params)
-    optimizer = tf.keras.optimizers.Adam(
-        learning_rate=params["learning_rate"],
-        beta_1=params["beta1"],
-        beta_2=params["beta2"],
-        epsilon=params["epsilon"])
-    if FLAGS.dtype == "fp16":
-      optimizer = tf.compat.v1.train.experimental.enable_mixed_precision_graph_rewrite(
-        optimizer, loss_scale=flags_core.get_loss_scale(FLAGS, default_for_fp16="dynamic"))
-
-  if params["keras_use_ctl"]:
-    loss_object = tf.keras.losses.SparseCategoricalCrossentropy(
-        reduction="sum",
-        from_logits=True)
-    train_input_iterator = strategy.make_dataset_iterator(train_input_dataset)
-    eval_input_iterator = strategy.make_dataset_iterator(eval_input_dataset)
-
-    def train_step():
-      """Called once per step to train the model."""
-      def step_fn(features):
-        """Computes loss and applied gradient per replica."""
-        with tf.GradientTape() as tape:
-          softmax_logits = keras_model(features)
-          labels = features[rconst.TRAIN_LABEL_KEY]
-          loss = loss_object(labels, softmax_logits,
-                             sample_weight=features[rconst.VALID_POINT_MASK])
-          loss *= (1.0 / (batch_size*strategy.num_replicas_in_sync))
-          if FLAGS.dtype == "fp16":
-            loss = optimizer.get_scaled_loss(loss)
-
-        grads = tape.gradient(loss, keras_model.trainable_variables)
-        if FLAGS.dtype == "fp16":
-          grads = optimizer.get_unscaled_gradients(grads)
-        # Converting gradients to dense form helps in perf on GPU for NCF
-        grads = neumf_model.sparse_to_dense_grads(
-            list(zip(grads, keras_model.trainable_variables)))
-        optimizer.apply_gradients(grads)
-        return loss
-
-      per_replica_losses = strategy.experimental_run(step_fn,
-                                                     train_input_iterator)
-      mean_loss = strategy.reduce(
-          tf.distribute.ReduceOp.SUM, per_replica_losses, axis=None)
-      return mean_loss
-
-    def eval_step():
-      """Called once per eval step to compute eval metrics."""
-      def step_fn(features):
-        """Computes eval metrics per replica."""
-        softmax_logits = keras_model(features)
-        in_top_k, metric_weights = metric_fn(
-            softmax_logits, features[rconst.DUPLICATE_MASK], params)
-        hr_sum = tf.reduce_sum(in_top_k*metric_weights)
-        hr_count = tf.reduce_sum(metric_weights)
-        return hr_sum, hr_count
-
-      per_replica_hr_sum, per_replica_hr_count = (
-          strategy.experimental_run(step_fn, eval_input_iterator))
-      hr_sum = strategy.reduce(
-          tf.distribute.ReduceOp.SUM, per_replica_hr_sum, axis=None)
-      hr_count = strategy.reduce(
-          tf.distribute.ReduceOp.SUM, per_replica_hr_count, axis=None)
-      return hr_sum, hr_count
-=======
->>>>>>> 7c732da7
 
   with tf.device(tpu_lib.get_primary_cpu_task(params["use_tpu"])):
     (train_input_dataset, eval_input_dataset,
@@ -331,6 +260,9 @@
           beta_1=params["beta1"],
           beta_2=params["beta2"],
           epsilon=params["epsilon"])
+      if FLAGS.dtype == "fp16":
+        optimizer = tf.compat.v1.train.experimental.enable_mixed_precision_graph_rewrite(
+            optimizer, loss_scale=flags_core.get_loss_scale(FLAGS, default_for_fp16="dynamic"))
 
       if params["keras_use_ctl"]:
         train_loss, eval_results = run_ncf_custom_training(
@@ -427,8 +359,12 @@
             softmax_logits,
             sample_weight=features[rconst.VALID_POINT_MASK])
         loss *= (1.0 / params["batch_size"])
+        if FLAGS.dtype == "fp16":
+          loss = optimizer.get_scaled_loss(loss)
 
       grads = tape.gradient(loss, keras_model.trainable_variables)
+      if FLAGS.dtype == "fp16":
+        grads = optimizer.get_unscaled_gradients(grads)
       # Converting gradients to dense form helps in perf on GPU for NCF
       grads = neumf_model.sparse_to_dense_grads(
           list(zip(grads, keras_model.trainable_variables)))
